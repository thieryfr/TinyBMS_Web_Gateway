<header class="app-header" role="banner">
  <div class="container-xl">
    <div class="app-header__inner">
      <div class="app-brand" role="presentation">
        <div class="app-logo" aria-hidden="true">
          <div class="app-logo-icon">
            <i class="ti ti-battery-charging-2"></i>
          </div>
          <div class="app-logo-text">
            <div class="app-logo-title">TinyBMS</div>
            <div class="app-logo-subtitle">Battery Management</div>
          </div>
        </div>
<<<<<<< HEAD
        <div class="app-brand__text">
          <h1 class="app-title">Centre de contrôle TinyBMS</h1>
          <p class="app-subtitle">
            Supervision en temps réel du pack batterie, des communications et des diagnostics passerelle.
          </p>
        </div>
      </div>
      <div class="app-header__context" role="note">
        <div class="app-chip">
          <span class="app-chip__label">SOC / SOH</span>
          <span class="app-chip__value" id="header-soc-soh">--</span>
        </div>
        <div class="app-chip">
          <span class="app-chip__label">Puissance</span>
          <span class="app-chip__value" id="header-power">--</span>
        </div>
        <div class="app-chip">
          <span class="app-chip__label">Restant</span>
          <span class="app-chip__value" id="header-remaining">--</span>
        </div>
        <div class="app-chip">
          <span class="app-chip__label">CVL</span>
          <span class="app-chip__value" id="header-cvl">--</span>
        </div>
        <div class="app-chip">
          <span class="app-chip__label">Cycles</span>
          <span class="app-chip__value" id="header-cycles">--</span>
        </div>
        <div class="app-chip">
          <span class="app-chip__label">TinyBMS</span>
          <span class="app-chip__value" id="header-tinybms">--</span>
        </div>
=======
>>>>>>> 98d9a192
      </div>
    
    </div>
  </div>
</header><|MERGE_RESOLUTION|>--- conflicted
+++ resolved
@@ -11,11 +11,10 @@
             <div class="app-logo-subtitle">Battery Management</div>
           </div>
         </div>
-<<<<<<< HEAD
         <div class="app-brand__text">
           <h1 class="app-title">Centre de contrôle TinyBMS</h1>
           <p class="app-subtitle">
-            Supervision en temps réel du pack batterie, des communications et des diagnostics passerelle.
+            Supervision et communications.
           </p>
         </div>
       </div>
@@ -44,8 +43,6 @@
           <span class="app-chip__label">TinyBMS</span>
           <span class="app-chip__value" id="header-tinybms">--</span>
         </div>
-=======
->>>>>>> 98d9a192
       </div>
     
     </div>
