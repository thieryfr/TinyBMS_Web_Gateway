<main class="page-body">
  <div class="container-xl">
    <section id="tab-battery" class="tab-panel active" aria-labelledby="tab-battery-label">
      <div class="row row-cards g-3">
        <div class="col-sm-6 col-xl-3">
          <article class="card card-stats h-100">
            <div class="card-body">
              <div class="d-flex justify-content-between align-items-start">
                <div>
                  <h2 class="card-title text-uppercase fs-6 text-secondary mb-1">Tension pack</h2>
                  <p class="display-6 fw-bold text-white mb-1" id="battery-voltage">-- V</p>
                  <span class="text-secondary" id="battery-minmax">min -- mV • max -- mV</span>
                </div>
                <span class="avatar avatar-lg bg-primary-lt text-primary shadow-sm">
                  <i class="ti ti-bolt fs-2"></i>
                </span>
              </div>
            </div>
          </article>
        </div>
        <div class="col-sm-6 col-xl-3">
          <article class="card card-stats h-100">
            <div class="card-body">
              <div class="d-flex justify-content-between align-items-start">
                <div>
                  <h2 class="card-title text-uppercase fs-6 text-secondary mb-1">Courant pack</h2>
                  <p class="display-6 fw-bold text-white mb-1" id="battery-current">-- A</p>
                  <span class="text-secondary" id="battery-balancing">Équilibrage: --</span>
                </div>
                <span class="avatar avatar-lg bg-warning-lt text-warning shadow-sm">
                  <i class="ti ti-current-ac fs-2"></i>
                </span>
              </div>
              <div
                class="chart-sparkline mt-3"
                id="battery-pack-sparkline"
                role="img"
                aria-label="Évolution récente de la tension et du courant pack"
              ></div>
            </div>
          </article>
        </div>
        <div class="col-sm-6 col-xl-3">
          <article class="card card-stats h-100">
            <div class="card-body">
              <div class="d-flex flex-column flex-xl-row justify-content-between align-items-xl-center gap-3">
                <div class="w-100">
                  <h2 class="card-title text-uppercase fs-6 text-secondary mb-2">État de charge</h2>
                  <div class="d-flex flex-wrap gap-2">
                    <span class="badge bg-green-lt text-green fw-semibold px-3 py-2">
                      SOC <span id="battery-soc">-- %</span>
                    </span>
                    <span class="badge bg-blue-lt text-blue fw-semibold px-3 py-2">
                      SOH <span id="battery-soh">-- %</span>
                    </span>
                  </div>
                </div>
                <div
                  class="chart-gauge"
                  id="battery-soc-gauge"
                  role="img"
                  aria-label="État de charge et de santé de la batterie"
                ></div>
              </div>
            </div>
          </article>
        </div>
        <div class="col-sm-6 col-xl-3">
          <article class="card card-stats h-100">
            <div class="card-body">
              <div class="d-flex justify-content-between align-items-start">
                <div>
                  <h2 class="card-title text-uppercase fs-6 text-secondary mb-1">Températures</h2>
                  <p class="display-6 fw-bold text-white mb-1" id="battery-temperature">-- °C</p>
                  <span class="text-secondary" id="battery-temp-extra">MOSFET: -- °C</span>
                </div>
                <span class="avatar avatar-lg bg-orange-lt text-orange shadow-sm">
                  <i class="ti ti-temperature fs-2"></i>
                </span>
              </div>
            </div>
          </article>
        </div>
      </div>

      <div class="row g-3 status-grid mt-3">
        <div class="col-md-4">
          <div class="card h-100">
            <div class="card-header d-flex align-items-center gap-2">
              <span class="status-icon text-danger"><i class="ti ti-alert-triangle"></i></span>
              <h3 class="card-title mb-0">Alarmes</h3>
            </div>
            <div id="battery-alarms" class="list-group list-group-flush" role="list"></div>
          </div>
        </div>
        <div class="col-md-4">
          <div class="card h-100">
            <div class="card-header d-flex align-items-center gap-2">
              <span class="status-icon text-warning"><i class="ti ti-alert-circle"></i></span>
              <h3 class="card-title mb-0">Avertissements</h3>
            </div>
            <div id="battery-warnings" class="list-group list-group-flush" role="list"></div>
          </div>
        </div>
        <div class="col-md-4">
          <div class="card h-100">
            <div class="card-header d-flex align-items-center gap-2">
              <span class="status-icon text-info"><i class="ti ti-info-circle"></i></span>
              <h3 class="card-title mb-0">Informations système</h3>
            </div>
            <div class="card-body">
              <dl class="status-kv" id="battery-system-info"></dl>
            </div>
          </div>
        </div>
      </div>

      <section id="battery-cell-section" class="card cell-section mt-4" aria-labelledby="cell-section-title">
        <div class="card-header cell-section-header d-flex flex-column flex-lg-row gap-3 align-items-lg-center justify-content-between">
          <div>
            <h3 class="card-title" id="cell-section-title">Équilibrage des cellules</h3>
            <p class="card-subtitle" id="cell-section-description">
              Visualisez les tensions individuelles des cellules 1 à 16 et leur état d’équilibrage.
            </p>
          </div>
          <div class="text-secondary small" id="battery-cell-summary"></div>
        </div>
        <div class="card-body">
          <div class="row g-4 align-items-start">
            <div class="col-lg-8">
              <div
                id="battery-cell-chart"
                class="echart-container"
                role="img"
                aria-label="Répartition normalisée des tensions des cellules"
              ></div>
            </div>
            <div class="col-lg-4">
              <h4 class="text-secondary text-uppercase fs-6 mb-3">Équilibrage actif</h4>
              <div id="battery-balancing-badges" class="cell-balancing-badges d-flex flex-wrap gap-2" aria-live="polite"></div>
            </div>
          </div>
        </div>
      </section>

      <div class="card register-table mt-4">
        <div class="card-header">
          <h3 class="card-title">Registres TinyBMS surveillés</h3>
        </div>
        <div class="card-body p-0">
          <div class="table-responsive">
            <table class="table table-striped mb-0">
              <thead>
                <tr>
                  <th>Adresse</th>
                  <th>Valeur brute</th>
                </tr>
              </thead>
              <tbody id="battery-registers"></tbody>
            </table>
          </div>
        </div>
      </div>
    </section>

    <section id="tab-uart" class="tab-panel" aria-labelledby="tab-uart-label">
      <div class="row g-3">
        <div class="col-xl-5">
          <div class="card h-100">
            <div class="card-header d-flex align-items-center gap-3">
              <h3 class="card-title mb-0">Flux UART en direct</h3>
              <div class="ms-auto segmented-control segmented-control-sm" role="tablist" aria-label="Vue des trames UART">
                <input type="radio" name="uart-view" value="raw" id="layout-uart-view-raw" checked>
                <label class="segmented-control-label" for="layout-uart-view-raw">
                  <i class="ti ti-terminal-2 me-1"></i>
                  Brutes
                </label>
                <input type="radio" name="uart-view" value="decoded" id="layout-uart-view-decoded">
                <label class="segmented-control-label" for="layout-uart-view-decoded">
                  <i class="ti ti-settings-code me-1"></i>
                  Décodées
                </label>
              </div>
            </div>
            <div class="card-body">
              <ol class="timeline timeline-compact" id="uart-timeline-raw" data-uart-view="raw" aria-live="polite"></ol>
              <ol class="timeline timeline-compact d-none" id="uart-timeline-decoded" data-uart-view="decoded" aria-live="polite"></ol>
            </div>
          </div>
        </div>
        <div class="col-xl-7">
          <div class="card h-100">
            <div class="card-header d-flex align-items-center gap-2">
              <h3 class="card-title mb-0">Distribution des longueurs de trames</h3>
              <span class="badge bg-cyan-lt text-cyan ms-auto">UART</span>
            </div>
            <div class="card-body">
              <div id="uart-frames-chart" class="echart-container" role="img" aria-label="Distribution des longueurs de trames UART"></div>
            </div>
          </div>
        </div>
      </div>
    </section>

    <section id="tab-can" class="tab-panel" aria-labelledby="tab-can-label">
      <div class="row g-3">
        <div class="col-xl-5">
          <div class="card h-100">
            <div class="card-header d-flex align-items-center gap-3">
              <h3 class="card-title mb-0">Flux CAN en direct</h3>
              <div class="ms-auto segmented-control segmented-control-sm" role="tablist" aria-label="Vue des trames CAN">
                <input type="radio" name="can-view" value="raw" id="layout-can-view-raw" checked>
                <label class="segmented-control-label" for="layout-can-view-raw">
                  <i class="ti ti-antenna-bars-5 me-1"></i>
                  Brutes
                </label>
                <input type="radio" name="can-view" value="decoded" id="layout-can-view-decoded">
                <label class="segmented-control-label" for="layout-can-view-decoded">
                  <i class="ti ti-device-analytics me-1"></i>
                  Décodées
                </label>
              </div>
            </div>
            <div class="card-body">
              <ol class="timeline timeline-compact" id="can-timeline-raw" data-can-view="raw" aria-live="polite"></ol>
              <ol class="timeline timeline-compact d-none" id="can-timeline-decoded" data-can-view="decoded" aria-live="polite"></ol>
            </div>
          </div>
        </div>
        <div class="col-xl-7">
          <div class="card h-100">
            <div class="card-header d-flex flex-wrap align-items-center gap-2">
              <h3 class="card-title mb-0">Analyse du trafic CAN</h3>
              <div class="d-flex flex-wrap gap-2 ms-auto">
                <label for="can-filter-source" class="visually-hidden">Type de trames</label>
                <select id="can-filter-source" class="form-select form-select-sm" aria-label="Filtrer le type de trames CAN">
                  <option value="all" selected>Toutes les trames</option>
                  <option value="raw">Brutes uniquement</option>
                  <option value="decoded">Décodées uniquement</option>
                </select>
                <label for="can-filter-window" class="visually-hidden">Fenêtre temporelle</label>
                <select id="can-filter-window" class="form-select form-select-sm" aria-label="Fenêtre temporelle d'analyse">
                  <option value="60">60 s</option>
                  <option value="300" selected>5 min</option>
                  <option value="900">15 min</option>
                </select>
              </div>
            </div>
            <div class="card-body">
              <div class="mb-4">
                <h4 class="card-subtitle text-secondary text-uppercase fs-6 mb-2">Heatmap des identifiants</h4>
                <div id="can-heatmap-chart" class="echart-container" role="img" aria-label="Heatmap des identifiants CAN"></div>
              </div>
              <div>
                <h4 class="card-subtitle text-secondary text-uppercase fs-6 mb-2">Débit par fenêtre</h4>
                <div id="can-throughput-chart" class="echart-container" role="img" aria-label="Histogramme des débits CAN"></div>
              </div>
            </div>
          </div>
        </div>
      </div>
    </section>

<<<<<<< HEAD
    <div data-partial="../components/history/index.html"></div>

    <div data-partial="../components/configuration/index.html"></div>

    <div data-partial="../components/mqtt/index.html"></div>
=======
    <section id="tab-history" class="tab-panel" aria-labelledby="tab-history-label">
      <div class="card card-stacked mb-4">
        <div class="card-header flex-wrap align-items-center gap-2">
          <div>
            <h3 class="card-title mb-0">Analyse historique</h3>
            <p class="card-subtitle text-secondary mb-0">Visualisez les échantillons enregistrés et exportez vos données.</p>
          </div>
          <span id="history-storage-status" class="badge bg-secondary-lt text-secondary fw-semibold ms-auto" aria-live="polite">Flash: --</span>
        </div>
        <div class="card-body">
          <div class="row g-3 history-toolbar align-items-end">
            <div class="col-sm-6 col-lg-3">
              <label for="history-source" class="form-label">Source</label>
              <select id="history-source" class="form-select">
                <option value="live" selected>Temps réel (RAM)</option>
                <option value="archive">Archives flash</option>
              </select>
            </div>
            <div class="col-sm-6 col-lg-3" id="history-range-group">
              <label for="history-range" class="form-label">Nombre de points</label>
              <select id="history-range" class="form-select">
                <option value="60">60</option>
                <option value="120" selected>120</option>
                <option value="240">240</option>
                <option value="0">Tous</option>
              </select>
            </div>
            <div class="col-sm-6 col-lg-3">
              <label for="history-page-size" class="form-label">Lignes par page</label>
              <select id="history-page-size" class="form-select">
                <option value="10" selected>10</option>
                <option value="20">20</option>
                <option value="50">50</option>
              </select>
            </div>
            <div class="col-sm-6 col-lg-3 d-flex flex-wrap gap-2">
              <button id="history-refresh" class="btn btn-primary flex-grow-1">Rafraîchir</button>
              <button id="history-export" class="btn btn-outline-secondary flex-grow-1">Exporter CSV</button>
            </div>
          </div>
          <div id="history-archive-controls" class="history-archive-controls card bg-body-secondary border-0 mt-3 d-none" aria-live="polite">
            <div class="card-body py-3">
              <div class="row g-3 align-items-end">
                <div class="col-sm-6 col-lg-4">
                  <label for="history-archive-file" class="form-label">Archive</label>
                  <select id="history-archive-file" class="form-select"></select>
                </div>
                <div class="col-sm-6 col-lg-2">
                  <label class="form-label d-block">&nbsp;</label>
                  <button id="history-archive-download" class="btn btn-outline-primary w-100">Télécharger</button>
                </div>
                <div class="col-lg-6">
                  <p id="history-archive-info" class="history-info mb-0"></p>
                </div>
              </div>
            </div>
          </div>
          <div class="history-chart mt-4" role="img" aria-label="Évolution tension et courant">
            <div id="history-chart" class="echart-container"></div>
          </div>
        </div>
      </div>
      <div class="card">
        <div class="card-header flex-wrap align-items-center gap-2">
          <h3 class="card-title mb-0">Derniers échantillons</h3>
          <div class="ms-auto d-flex flex-wrap align-items-center gap-2">
            <span id="history-table-summary" class="text-secondary small"></span>
          </div>
        </div>
        <div class="card-body p-0">
          <div class="table-responsive">
            <table class="table table-striped table-vcenter mb-0">
              <thead>
                <tr>
                  <th>Horodatage</th>
                  <th>Tension (V)</th>
                  <th>Courant (A)</th>
                  <th>SOC (%)</th>
                  <th>Température (°C)</th>
                </tr>
              </thead>
              <tbody id="history-table-body"></tbody>
            </table>
          </div>
        </div>
        <div class="card-footer">
          <nav id="history-pagination" class="d-flex justify-content-end" aria-label="Pagination des échantillons"></nav>
        </div>
      </div>
    </section>

    <section id="tab-config" class="tab-panel" aria-labelledby="tab-config-label">
      <div class="card card-stacked mb-4">
        <div class="card-header flex-wrap align-items-center gap-3">
          <div>
            <h3 class="card-title mb-0">Suivi de la configuration</h3>
            <p class="card-subtitle text-secondary mb-0">Consultez la dernière configuration appliquée et rechargez les paramètres.</p>
          </div>
          <div class="ms-auto d-flex flex-wrap align-items-center gap-2">
            <button id="config-refresh" class="btn btn-outline-primary btn-sm">Rafraîchir</button>
            <span id="config-status" class="badge bg-secondary-lt text-secondary" aria-live="polite">Chargement de la configuration…</span>
          </div>
        </div>
        <div class="card-body">
          <dl id="config-last" class="status-kv"></dl>
        </div>
      </div>

      <form id="general-config-form" class="card" novalidate>
        <div class="card-header flex-wrap align-items-center gap-3">
          <div>
            <h3 class="card-title mb-0">Paramètres TinyBMS</h3>
            <p class="card-subtitle text-secondary mb-0">Utilisez les sections ci-dessous pour configurer l’UART, le Wi-Fi et le bus CAN.</p>
          </div>
          <div class="ms-auto d-flex flex-wrap gap-2">
            <button id="general-config-reset" type="button" class="btn btn-outline-secondary">Réinitialiser</button>
            <button type="submit" class="btn btn-primary">Enregistrer</button>
          </div>
        </div>
        <div class="card-body">
          <div class="accordion" id="config-accordion">
            <div class="accordion-item">
              <h2 class="accordion-header" id="config-device-heading">
                <button class="accordion-button" type="button" data-accordion-target="#config-device" aria-expanded="true" aria-controls="config-device">Appareil &amp; UART</button>
              </h2>
              <div id="config-device" class="accordion-collapse show" role="region" aria-labelledby="config-device-heading">
                <div class="accordion-body">
                  <div class="row g-3">
                    <div class="col-sm-6 col-xl-3">
                      <label for="device-name" class="form-label">Nom du dispositif</label>
                      <input id="device-name" name="device_name" type="text" class="form-control" maxlength="64" required>
                      <div class="invalid-feedback">Indiquez un nom pour identifier le module.</div>
                    </div>
                    <div class="col-sm-6 col-xl-3">
                      <label for="uart-poll-interval" class="form-label">Intervalle sondage UART (ms)</label>
                      <input id="uart-poll-interval" name="uart_poll_interval_ms" type="number" class="form-control" min="100" max="600000" step="10" required>
                      <div class="invalid-feedback">Saisissez une valeur entre 100 et 600&nbsp;000 ms.</div>
                    </div>
                    <div class="col-sm-6 col-xl-3">
                      <label for="uart-tx-gpio" class="form-label">GPIO UART TX</label>
                      <input id="uart-tx-gpio" name="uart_tx_gpio" type="number" class="form-control" min="-1" max="48" required>
                      <div class="invalid-feedback">La broche TX doit être comprise entre -1 et 48.</div>
                    </div>
                    <div class="col-sm-6 col-xl-3">
                      <label for="uart-rx-gpio" class="form-label">GPIO UART RX</label>
                      <input id="uart-rx-gpio" name="uart_rx_gpio" type="number" class="form-control" min="-1" max="48" required>
                      <div class="invalid-feedback">La broche RX doit être comprise entre -1 et 48.</div>
                    </div>
                  </div>
                </div>
              </div>
            </div>

            <div class="accordion-item">
              <h2 class="accordion-header" id="config-wifi-sta-heading">
                <button class="accordion-button collapsed" type="button" data-accordion-target="#config-wifi-sta" aria-expanded="false" aria-controls="config-wifi-sta">Wi-Fi station</button>
              </h2>
              <div id="config-wifi-sta" class="accordion-collapse" role="region" aria-labelledby="config-wifi-sta-heading">
                <div class="accordion-body">
                  <div class="row g-3">
                    <div class="col-sm-6 col-xl-3">
                      <label for="wifi-sta-ssid" class="form-label">SSID</label>
                      <input id="wifi-sta-ssid" name="wifi_sta_ssid" type="text" class="form-control" maxlength="32">
                    </div>
                    <div class="col-sm-6 col-xl-3">
                      <label for="wifi-sta-password" class="form-label">Mot de passe</label>
                      <input id="wifi-sta-password" name="wifi_sta_password" type="password" class="form-control" maxlength="64" autocomplete="new-password">
                    </div>
                    <div class="col-sm-6 col-xl-3">
                      <label for="wifi-sta-hostname" class="form-label">Nom d’hôte</label>
                      <input id="wifi-sta-hostname" name="wifi_sta_hostname" type="text" class="form-control" maxlength="32">
                    </div>
                    <div class="col-sm-6 col-xl-3">
                      <label for="wifi-sta-max-retry" class="form-label">Tentatives</label>
                      <input id="wifi-sta-max-retry" name="wifi_sta_max_retry" type="number" class="form-control" min="0" max="255" required>
                      <div class="invalid-feedback">Entrez un nombre entre 0 et 255.</div>
                    </div>
                  </div>
                </div>
              </div>
            </div>

            <div class="accordion-item">
              <h2 class="accordion-header" id="config-wifi-ap-heading">
                <button class="accordion-button collapsed" type="button" data-accordion-target="#config-wifi-ap" aria-expanded="false" aria-controls="config-wifi-ap">Wi-Fi point d’accès</button>
              </h2>
              <div id="config-wifi-ap" class="accordion-collapse" role="region" aria-labelledby="config-wifi-ap-heading">
                <div class="accordion-body">
                  <div class="row g-3">
                    <div class="col-sm-6 col-xl-3">
                      <label for="wifi-ap-ssid" class="form-label">SSID</label>
                      <input id="wifi-ap-ssid" name="wifi_ap_ssid" type="text" class="form-control" maxlength="32">
                    </div>
                    <div class="col-sm-6 col-xl-3">
                      <label for="wifi-ap-password" class="form-label">Mot de passe</label>
                      <input id="wifi-ap-password" name="wifi_ap_password" type="password" class="form-control" maxlength="64" autocomplete="new-password">
                    </div>
                    <div class="col-sm-6 col-xl-3">
                      <label for="wifi-ap-channel" class="form-label">Canal</label>
                      <input id="wifi-ap-channel" name="wifi_ap_channel" type="number" class="form-control" min="1" max="13" required>
                      <div class="invalid-feedback">Le canal doit être compris entre 1 et 13.</div>
                    </div>
                    <div class="col-sm-6 col-xl-3">
                      <label for="wifi-ap-max-clients" class="form-label">Clients simultanés</label>
                      <input id="wifi-ap-max-clients" name="wifi_ap_max_clients" type="number" class="form-control" min="1" max="10" required>
                      <div class="invalid-feedback">Choisissez une valeur entre 1 et 10.</div>
                    </div>
                  </div>
                </div>
              </div>
            </div>

            <div class="accordion-item">
              <h2 class="accordion-header" id="config-can-heading">
                <button class="accordion-button collapsed" type="button" data-accordion-target="#config-can" aria-expanded="false" aria-controls="config-can">Bus CAN Victron</button>
              </h2>
              <div id="config-can" class="accordion-collapse" role="region" aria-labelledby="config-can-heading">
                <div class="accordion-body">
                  <div class="row g-3">
                    <div class="col-sm-6 col-xl-3">
                      <label for="can-tx-gpio" class="form-label">GPIO TX</label>
                      <input id="can-tx-gpio" name="can_tx_gpio" type="number" class="form-control" min="-1" max="39" required>
                      <div class="invalid-feedback">Renseignez une broche valide.</div>
                    </div>
                    <div class="col-sm-6 col-xl-3">
                      <label for="can-rx-gpio" class="form-label">GPIO RX</label>
                      <input id="can-rx-gpio" name="can_rx_gpio" type="number" class="form-control" min="-1" max="39" required>
                      <div class="invalid-feedback">Renseignez une broche valide.</div>
                    </div>
                    <div class="col-sm-6 col-xl-3">
                      <label for="can-keepalive-interval" class="form-label">Keepalive (ms)</label>
                      <input id="can-keepalive-interval" name="can_keepalive_interval_ms" type="number" class="form-control" min="10" max="600000" step="10" required>
                      <div class="invalid-feedback">Valeur entre 10 et 600&nbsp;000 ms.</div>
                    </div>
                    <div class="col-sm-6 col-xl-3">
                      <label for="can-keepalive-timeout" class="form-label">Expiration (ms)</label>
                      <input id="can-keepalive-timeout" name="can_keepalive_timeout_ms" type="number" class="form-control" min="100" max="600000" step="10" required>
                      <div class="invalid-feedback">Valeur entre 100 et 600&nbsp;000 ms.</div>
                    </div>
                    <div class="col-sm-6 col-xl-3">
                      <label for="can-keepalive-retry" class="form-label">Relance (ms)</label>
                      <input id="can-keepalive-retry" name="can_keepalive_retry_ms" type="number" class="form-control" min="10" max="600000" step="10" required>
                      <div class="invalid-feedback">Valeur entre 10 et 600&nbsp;000 ms.</div>
                    </div>
                    <div class="col-sm-6 col-xl-3">
                      <label for="can-publisher-period" class="form-label">Période publication (ms)</label>
                      <input id="can-publisher-period" name="can_publisher_period_ms" type="number" class="form-control" min="0" max="600000" step="10" required>
                      <div class="invalid-feedback">Valeur entre 0 et 600&nbsp;000 ms.</div>
                    </div>
                  </div>
                </div>
              </div>
            </div>

            <div class="accordion-item">
              <h2 class="accordion-header" id="config-identity-heading">
                <button class="accordion-button collapsed" type="button" data-accordion-target="#config-identity" aria-expanded="false" aria-controls="config-identity">Identité Victron</button>
              </h2>
              <div id="config-identity" class="accordion-collapse" role="region" aria-labelledby="config-identity-heading">
                <div class="accordion-body">
                  <div class="row g-3">
                    <div class="col-sm-6 col-xl-3">
                      <label for="can-handshake" class="form-label">Handshake ASCII</label>
                      <input id="can-handshake" name="can_handshake_ascii" type="text" class="form-control" maxlength="8">
                    </div>
                    <div class="col-sm-6 col-xl-3">
                      <label for="can-manufacturer" class="form-label">Constructeur</label>
                      <input id="can-manufacturer" name="can_manufacturer" type="text" class="form-control" maxlength="32">
                    </div>
                    <div class="col-sm-6 col-xl-3">
                      <label for="can-battery-name" class="form-label">Nom batterie</label>
                      <input id="can-battery-name" name="can_battery_name" type="text" class="form-control" maxlength="32">
                    </div>
                    <div class="col-sm-6 col-xl-3">
                      <label for="can-battery-family" class="form-label">Famille</label>
                      <input id="can-battery-family" name="can_battery_family" type="text" class="form-control" maxlength="32">
                    </div>
                    <div class="col-sm-6 col-xl-3">
                      <label for="can-serial-number" class="form-label">Numéro de série</label>
                      <input id="can-serial-number" name="can_serial_number" type="text" class="form-control" maxlength="32">
                    </div>
                  </div>
                </div>
              </div>
            </div>
          </div>
        </div>
      </form>

      <div class="card mt-4">
        <div class="card-header">
          <h3 class="card-title mb-0">Registres TinyBMS</h3>
        </div>
        <div class="card-body">
          <div id="config-registers" class="row g-3" role="form"></div>
        </div>
      </div>
    </section>

    <section id="tab-mqtt" class="tab-panel" aria-labelledby="tab-mqtt-label">
      <div class="row g-3">
        <div class="col-xl-4">
          <div class="card h-100">
            <div class="card-header d-flex flex-wrap align-items-center gap-2">
              <h3 class="card-title mb-0">État du broker</h3>
              <button id="mqtt-refresh" class="btn btn-outline-primary btn-sm ms-auto">Actualiser</button>
            </div>
            <div class="card-body">
              <div class="d-flex flex-wrap align-items-center gap-3">
                <span id="mqtt-connection-state" class="badge status-badge">--</span>
                <span id="mqtt-last-error" class="text-secondary small" aria-live="polite">Aucune erreur</span>
              </div>
              <dl class="status-kv mt-3">
                <div><dt>Client</dt><dd id="mqtt-client-started">--</dd></div>
                <div><dt>Wi-Fi</dt><dd id="mqtt-wifi-state">--</dd></div>
                <div><dt>Reconnexions</dt><dd id="mqtt-reconnect-count">0</dd></div>
                <div><dt>Déconnexions</dt><dd id="mqtt-disconnect-count">0</dd></div>
                <div><dt>Erreurs</dt><dd id="mqtt-error-count">0</dd></div>
                <div><dt>Dernier événement</dt><dd id="mqtt-last-event">--</dd></div>
                <div><dt>Horodatage</dt><dd id="mqtt-last-event-time">--</dd></div>
              </dl>
            </div>
          </div>
        </div>
        <div class="col-xl-4">
          <div class="card h-100">
            <div class="card-header">
              <h3 class="card-title mb-0">Répartition des messages</h3>
            </div>
            <div class="card-body">
              <div id="mqtt-messages-chart" class="echart-container" role="img" aria-label="Répartition des messages MQTT"></div>
            </div>
          </div>
        </div>
        <div class="col-xl-4">
          <form id="mqtt-config-form" class="card h-100">
            <div class="card-header">
              <h3 class="card-title mb-0">Configuration de la passerelle</h3>
            </div>
            <div class="card-body">
              <div class="row g-3">
                <div class="col-6">
                  <label for="mqtt-scheme" class="form-label">Schéma</label>
                  <select id="mqtt-scheme" name="scheme" class="form-select">
                    <option value="mqtt">mqtt</option>
                    <option value="mqtts">mqtts</option>
                  </select>
                </div>
                <div class="col-6">
                  <label for="mqtt-port" class="form-label">Port</label>
                  <input id="mqtt-port" name="port" type="number" class="form-control" min="1" max="65535" required>
                </div>
                <div class="col-12">
                  <label for="mqtt-host" class="form-label">Hôte</label>
                  <input id="mqtt-host" name="host" type="text" class="form-control" required>
                </div>
                <div class="col-6">
                  <label for="mqtt-username" class="form-label">Utilisateur</label>
                  <input id="mqtt-username" name="username" type="text" class="form-control">
                </div>
                <div class="col-6">
                  <label for="mqtt-password" class="form-label">Mot de passe</label>
                  <input id="mqtt-password" name="password" type="password" class="form-control">
                </div>
                <div class="col-6">
                  <label for="mqtt-keepalive" class="form-label">Keepalive (s)</label>
                  <input id="mqtt-keepalive" name="keepalive" type="number" class="form-control" min="0">
                </div>
                <div class="col-6">
                  <label for="mqtt-qos" class="form-label">QoS par défaut</label>
                  <input id="mqtt-qos" name="default_qos" type="number" class="form-control" min="0" max="2">
                </div>
                <div class="col-12">
                  <div class="form-check form-switch">
                    <input id="mqtt-retain" name="retain" type="checkbox" class="form-check-input">
                    <label class="form-check-label" for="mqtt-retain">Retenir l’état</label>
                  </div>
                </div>
              </div>
              <fieldset class="mt-4">
                <legend class="small text-uppercase text-secondary">Topics personnalisés</legend>
                <div class="row g-3">
                  <div class="col-12">
                    <label for="mqtt-status-topic" class="form-label">Statut</label>
                    <input id="mqtt-status-topic" name="status_topic" type="text" class="form-control">
                  </div>
                  <div class="col-12">
                    <label for="mqtt-metrics-topic" class="form-label">Mesures</label>
                    <input id="mqtt-metrics-topic" name="metrics_topic" type="text" class="form-control">
                  </div>
                  <div class="col-12">
                    <label for="mqtt-config-topic" class="form-label">Configuration</label>
                    <input id="mqtt-config-topic" name="config_topic" type="text" class="form-control">
                  </div>
                  <div class="col-12">
                    <label for="mqtt-can-raw-topic" class="form-label">CAN brut</label>
                    <input id="mqtt-can-raw-topic" name="can_raw_topic" type="text" class="form-control">
                  </div>
                  <div class="col-12">
                    <label for="mqtt-can-decoded-topic" class="form-label">CAN décodé</label>
                    <input id="mqtt-can-decoded-topic" name="can_decoded_topic" type="text" class="form-control">
                  </div>
                  <div class="col-12">
                    <label for="mqtt-can-ready-topic" class="form-label">CAN prêts</label>
                    <input id="mqtt-can-ready-topic" name="can_ready_topic" type="text" class="form-control">
                  </div>
                </div>
              </fieldset>
            </div>
            <div class="card-footer">
              <button type="submit" class="btn btn-primary w-100">Enregistrer la configuration</button>
              <p id="mqtt-config-message" class="mt-2 mb-0 small" role="status" aria-live="polite"></p>
            </div>
          </form>
        </div>
      </div>
    </section>
>>>>>>> c96ab4f9
  </div>
</main><|MERGE_RESOLUTION|>--- conflicted
+++ resolved
@@ -261,13 +261,6 @@
       </div>
     </section>
 
-<<<<<<< HEAD
-    <div data-partial="../components/history/index.html"></div>
-
-    <div data-partial="../components/configuration/index.html"></div>
-
-    <div data-partial="../components/mqtt/index.html"></div>
-=======
     <section id="tab-history" class="tab-panel" aria-labelledby="tab-history-label">
       <div class="card card-stacked mb-4">
         <div class="card-header flex-wrap align-items-center gap-2">
@@ -685,6 +678,5 @@
         </div>
       </div>
     </section>
->>>>>>> c96ab4f9
   </div>
 </main>